<<<<<<< HEAD
=======
# Copyright 2021 Amazon.com, Inc. or its affiliates. All Rights Reserved.
#
# Licensed under the Apache License, Version 2.0 (the "License").
# You may not use this file except in compliance with the License.
# A copy of the License is located at
#
#     http://www.apache.org/licenses/LICENSE-2.0
#
# or in the "license" file accompanying this file. This file is distributed
# on an "AS IS" BASIS, WITHOUT WARRANTIES OR CONDITIONS OF ANY KIND, either
# express or implied. See the License for the specific language governing
# permissions and limitations under the License.

import itertools
import math
>>>>>>> 14f03af4
import re
from functools import partial
from typing import Any, Callable, Tuple
from uuid import uuid4

from runtool.datatypes import DotDict
from runtool.recurse_config import Versions, recursive_apply
from runtool.utils import get_item_from_path, update_nested_dict


def apply_from(node: dict, context: dict) -> dict:
    """
    Update the node with the data which the path in node['$from'] is pointing to in the context dictionary.
    i.e.

    >>> apply_from(
    ...     node={"$from": "another_node.a_key", "some_key": "some_value"},
    ...     context={"another_node": {"a_key": {"hello": "world"}}}
    ... )
    {'hello': 'world', 'some_key': 'some_value'}

    Parameters
    ----------
    node
        The node which should be processed.
    context:
        Data which can be referenced by the path in node["$from"].
    Returns
    -------
    Dict
        the `node` updated with values from `context[node["from"]]`
    """
    if not (isinstance(node, dict) and "$from" in node):
        return node

    source = get_item_from_path(context, node.pop("$from"))

    # resolve any $from in the node we inherit from
    # this is to avoid updating the node with a new $from
    source = recursive_apply(source, partial(apply_from, context=context))

    assert isinstance(
        source, dict
    ), "$from can only be used to inherit from a dict"

    return update_nested_dict(source, node)


def apply_ref(node: dict, context: dict) -> Any:
    """
    If the node contains a `$ref`, resolve any nested `$ref` which node["$ref"]
    points to in the `context`. Thereafter replace the current node with the
    resolved value.

    In the below example, we want to replace the node with the value of
    `context["some_node"][0]["some_val"]`. This, however references
    `context["target"]` thus the value which the node will be replaced with
    will be `1` when the nested references has been resolved.

    >>> apply_ref(
    ...     node={"$ref": "some_node.0.some_val"},
    ...     context={
    ...         "target": 1,
    ...         "some_node": [
    ...             {"some_val": {"$ref": "target"}},
    ...             "ignored"
    ...         ]
    ...     }
    ... )
    1

    Parameters
    ----------
    node
        The node which should be processed.
    context
        The data which can be referenced using $ref
    Returns
    -------
    Any
        The data which is referenced
    """
    if not (isinstance(node, dict) and "$ref" in node):
        return node

    assert len(node) == 1, "$ref needs to be the only value"
    data = get_item_from_path(context, node["$ref"])
    return recursive_apply(data, partial(apply_ref, context=context))


def evaluate(expression: str, locals: dict) -> Any:
    """
    Performs the python function `eval` using the `expression`.
    The evaluated expression will have access to the values in `locals`
    when `eval` is applied as well as to a unique id `uid`.

    >>> evaluate(
    ...     expression="len(uid) + some_value",
    ...     locals={"some_value": 2}
    ... )
    14

    Parameters
    ----------
    expression
        The expression which should be evaluated
    locals
        The locals parameter to the `eval` function in the standard library.
    Returns
    -------
    Any
        The value after applying `eval` to the expression.
    """
    return eval(
        expression,
        dict(uid=str(uuid4()).split("-")[-1]),
        dict(DotDict(locals)),
    )


def recurse_eval(path: str, data: dict, fn: Callable) -> Tuple[str, Any]:
    """
    Given a `path` such as `a.b.0.split(' ')` this function traverses
    the `data` dictionary using the path, stopping whenever a key cannot be
    found in the `data`. `fn` is then applied to the extracted data and the
    result is returned along with the part of the path which was traversed.

    In the following example, `a.b.0` is identified as the path to return
    since `.split()` is not an item in `data`.

    >>> recurse_eval(
    ...     path="a.b.0.split(' ')",
    ...     data={"a": {"b": [{"$eval": "'hey ' * 2"}]}},
    ...     fn=lambda node, _ : eval(node["$eval"]) if "$eval" in node else node
    ... )
    ('a.b.0', 'hey hey ')

    Parameters
    ----------
    path
        The path to fetch from in the data
    data
        Dictionary which should be traversed using the path
    fn
        function to call with the fetched data as parameter
    Returns
    -------
    Tuple[str, Any]
        The path and the value after applying the `fn`
    """
    tmp = data
    current_path = []
    path = path.replace("[", ".[")
    for key in path.split("."):
        original_key = key
        if "[" in key:
            key = key.replace("[", "").replace("]", "").replace('"', "")
        try:
            tmp = tmp[key]
            current_path.append(original_key)
        except TypeError:
            try:
                tmp = tmp[int(key)]
                current_path.append(original_key)
            except ValueError:
                break
        except:
            break
    return ".".join(current_path).replace(".[", "["), fn(tmp, data)


def apply_eval(node: dict, locals: dict) -> Any:
    """
    Evaluates the expression in `node["$eval"]` recursively then returns
    the result.

    The text in `node["$eval"]` can contain some keywords which `apply_eval`
    can use to preprocess the text before `eval` is run on the text.
    The following keywords are supported in the text:

    - `$`       is used to reference data in the `locals` parameters
    - `$trial`  references an experiment which is defined during runtime
                (see `apply_trial`)

    Example of when `$` is used:

    >>> apply_eval({"$eval": "2 + 5 * $.value"}, {"value": 2})
    12

    >>> apply_eval({"$eval": "$.my_key.split()"}, {"my_key": "some string"})
    ['some', 'string']

    Example of when `$trial` is used. Since we do not yet know what the `$trial`
    should resolve to we cannot calculate the value.
    Note::

        $trial gets renamed to __trial__ here as this function is a
        preprocessing step to `apply_trial`.

    >>> apply_eval({"$eval": "$trial.algorithm.some_value * 2"}, {})
    {'$eval': '__trial__.algorithm.some_value * 2'}

    Parameters
    ----------
    node
        The node which should be processed.
    locals:
        The local variables available for when calling eval.
    Returns
    -------
    Any
        The transformed node.
    """
    if not (isinstance(node, dict) and "$eval" in node):
        return node

    assert len(node) == 1, "$eval needs to be only value"
    text = str(node["$eval"])
    text = text.replace("$trial", "__trial__")

    # matches any parts of the text which is similar to this:
    # $.somestring.somotherstring[0]['a_key']["some_key"]
    regex = r"""
        (\$                         # match string starting with $ and followed by:
            (?:
                \[[\d]+\]|          # digits enclosed in [] i.e. $[0]
                \[\"[\w_\d$]+\"\]|  # words or digits in "[]" i.e. $["0"]
                \[\'[\w_\d$]+\'\]|  # words or digits in '[]' i.e. $['0']
                \.[\w_\d]+          # words or digits prepended with a dot, i.e. $.hello
            )+
        )
    """

    # replace any matched substrings of the text with whatever the
    # substrings pointed to in the locals parameter
    for match in re.finditer(regex, text, flags=re.VERBOSE):
        path, value = recurse_eval(match[0].lstrip("$."), locals, apply_eval)
        path = f"$.{path}"
        if isinstance(value, dict) and "$eval" in value:
            text = text.replace(path, f"({value['$eval']})")
        elif type(value) is str:
            text = text.replace(path, f"'{value}'")
        else:
            text = text.replace(path, str(value))

    try:
        # continue recursion as to handle any $eval nodes
        # generated after evaluating the current node.
        return apply_eval(evaluate(text, locals), locals)
    except NameError as error:
        if "__trial__" in str(error):
            node["$eval"] = text
            return node
        else:
            raise error


def apply_trial(node: dict, locals: dict) -> Any:
    """
    Works similarly as `apply_eval` however this method only evaluates
    the parts of `node["$eval"]` which starts with __trial__.
    For more information read the documentation of `apply_eval`.

    >>> apply_trial(
    ...     {"$eval" : "2 + __trial__.something[0]"},
    ...     {"__trial__": {"something":[1,2,3]}}
    ... )
    3

    Parameters
    ----------
    node
        The node which should be processed.
    locals:
        The local variables available for when calling eval.
    Returns
    -------
    Any
        The transformed node.
    """
    if not (isinstance(node, dict) and "$eval" in node):
        return node

    assert len(node) == 1, "$eval needs to be only value"
    text = str(node["$eval"])

    regex = r"""
        (__trial__
            (?:
                \[[\d]+\]|          # digits enclosed in [] i.e. __trial__[0]
                \[\"[\w_\d$]+\"\]|  # words or digits in "[]" i.e. __trial__["0"]
                \[\'[\w_\d$]+\'\]|  # words or digits in '[]' i.e. __trial__['0']
                \.\w+[\w_\d]*       # words or digits prepended with a dot, i.e. __trial__.hell0
            )+
        )
    """

    # find longest working path for each match in locals
    for match in re.finditer(regex, text, flags=re.VERBOSE):
        substring, value = recurse_eval(match[0], locals, apply_trial)

        if isinstance(value, dict) and "$eval" in value:
            raise TypeError("$eval: $trial cannot resolve to value")
        elif type(value) is str:
            text = text.replace(substring, f"'{value}'")
        else:
            text = text.replace(substring, str(value))

    # continue recursion as to handle any $eval nodes
    # generated after evaluating the current node.
    return apply_eval(evaluate(text, locals), locals)


def apply_each(node: dict) -> Versions:
    """
    If `$each` is in the node, it means that the node can become
    several different values.

    NOTE::
        nodes which can take multiple values are represented as
        `runtool.datatypes.Versions` objects. Refer to their documentation
        for further information.

    Example, a node which can take the values `1` or `2` or `3` can be generated
    as follows:

    >>> apply_each({"$each":[1,2,3]})
    Versions([1, 2, 3])

    If dictionaries are passed to $each, these will be updated with the
    value of the passed `node` before a Versions object is generated.

    >>> apply_each({"a": 1, "$each": [{"b": 2}, {"b": 3}]})
    Versions([{'b': 2, 'a': 1}, {'b': 3, 'a': 1}])

    It is possible to have an unaltered version of the parent node by
    inserting $None into the values of $each. In the example below,
    apply_each generates two versions of the node, one which is unaltered
    and one which is merged with another dict.

    >>> apply_each({"a": 1, "$each": ["$None", {"b": 2}]})
    Versions([{'a': 1}, {'b': 2, 'a': 1}])

    Below is a more complicated example combining the two examples above:

    >>> apply_each(
    ...     {
    ...         "a": 1,
    ...         "$each": ["$None", {"b": 2, "c": 3}]
    ...     }
    ... )
    Versions([{'a': 1}, {'b': 2, 'c': 3, 'a': 1}])

    Parameters
    ----------
    node
        The node which should have `$each` applied to it.

    Returns
    -------
    runtool.datatypes.Versions
        The versions object representing the different values of the node.
    """
    if not (isinstance(node, dict) and "$each" in node):
        return node

    each = node.pop("$each")
    if not isinstance(each, list):
        raise TypeError(
            f"$each requires a list, not an object of type {type(each)}"
        )

    # Generate versions of the current node
    versions = []
    for item in each:
        if item == "$None":
            # return unaltered node
            # node = {"a": 1, "$each": ["$None"]}
            # ==>
            # {"a": 1}
            versions.append(node)
        elif isinstance(item, dict):
            # merge node with value in $each
            # node = {"a": 1, "$each": [{"b: 2"}]}
            # ==>
            # {"a": 1, "b": 2}
            item.update(node)
            versions.append(item)
        else:
            # any other value overwrites the node if node is
            # otherwise empty.
            # node = {"$each": [2]}
            # ==>
            # 2
            if node:
                node["$each"] = each
                raise TypeError(
                    "Using $each in a non-empty node is only supported"
                    " when using dictionaries or with the $None operator."
                    f" The error occured in:\n{node}"
                )
            versions.append(item)
    return Versions(versions)<|MERGE_RESOLUTION|>--- conflicted
+++ resolved
@@ -1,5 +1,3 @@
-<<<<<<< HEAD
-=======
 # Copyright 2021 Amazon.com, Inc. or its affiliates. All Rights Reserved.
 #
 # Licensed under the Apache License, Version 2.0 (the "License").
@@ -13,9 +11,6 @@
 # express or implied. See the License for the specific language governing
 # permissions and limitations under the License.
 
-import itertools
-import math
->>>>>>> 14f03af4
 import re
 from functools import partial
 from typing import Any, Callable, Tuple
