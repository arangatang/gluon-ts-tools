--- conflicted
+++ resolved
@@ -1,10 +1,6 @@
-<<<<<<< HEAD
-from typing import Any, Iterable, List, Optional, Union
-=======
-from functools import partial
-from typing import Any, List, Optional, Type, Union, Iterable
 from collections import UserDict, UserList
->>>>>>> 2517651f
+from typing import Any, Iterable, List, Type, Union
+from toolz.dicttoolz import valmap
 
 
 class DotDict(dict):
@@ -58,11 +54,7 @@
         return {key: convert(value) for key, value in self.items()}
 
 
-<<<<<<< HEAD
-class ListNode(list):
-=======
 class ListNode(UserList):
->>>>>>> 2517651f
     """
     A `ListNode` is a python list which can be added and multiplied
     with other `Node` and `ListNode` objects.
@@ -118,35 +110,19 @@
     ... )
     >>> algorithms * datasets == Experiments(
     ...     [
-<<<<<<< HEAD
-    ...         Experiment(
+    ...         Experiment.from_nodes(
     ...             Algorithm({"image": "1", "instance": "1"}),
     ...             Dataset({"path": {"1": "1"}}),
     ...         ),
-    ...         Experiment(
+    ...         Experiment.from_nodes(
     ...             Algorithm({"image": "1", "instance": "1"}),
     ...             Dataset({"path": {"2": "2"}}),
     ...         ),
-    ...         Experiment(
+    ...         Experiment.from_nodes(
     ...             Algorithm({"image": "2", "instance": "2"}),
     ...             Dataset({"path": {"1": "1"}}),
     ...         ),
-    ...         Experiment(
-=======
-    ...         Experiment.from_nodes(
-    ...             Algorithm({"image": "1", "instance": "1"}),
-    ...             Dataset({"path": {"1": "1"}}),
-    ...         ),
-    ...         Experiment.from_nodes(
-    ...             Algorithm({"image": "1", "instance": "1"}),
-    ...             Dataset({"path": {"2": "2"}}),
-    ...         ),
-    ...         Experiment.from_nodes(
-    ...             Algorithm({"image": "2", "instance": "2"}),
-    ...             Dataset({"path": {"1": "1"}}),
-    ...         ),
-    ...         Experiment.from_nodes(
->>>>>>> 2517651f
+    ...         Experiment.from_nodes(
     ...             Algorithm({"image": "2", "instance": "2"}),
     ...             Dataset({"path": {"2": "2"}}),
     ...         ),
@@ -181,23 +157,15 @@
         ):
             return Experiments(
                 [
-<<<<<<< HEAD
-                    Experiment(node_1, node_2)
-=======
                     Experiment.from_nodes(node_1, node_2)
->>>>>>> 2517651f
                     for node_1 in self
                     for node_2 in other
                 ]
             )
         elif isinstance(other, Node):
-<<<<<<< HEAD
-            return Experiments([Experiment(item, other) for item in self])
-=======
             return Experiments(
                 [Experiment.from_nodes(item, other) for item in self]
             )
->>>>>>> 2517651f
 
         raise TypeError
 
@@ -213,11 +181,7 @@
 
     >>> experiments = Experiments(
     ...     [
-<<<<<<< HEAD
-    ...         Experiment(
-=======
-    ...         Experiment.from_nodes(
->>>>>>> 2517651f
+    ...         Experiment.from_nodes(
     ...             Algorithm({"image": "1", "instance": "1"}),
     ...             Dataset({"path": {"1": "1"}}),
     ...         )
@@ -235,15 +199,8 @@
         if not self.verify(experiments):
             raise TypeError
 
-<<<<<<< HEAD
-        self.extend(
-            item
-            if isinstance(item, Experiment)
-            else Experiment(item["algorithm"], item["dataset"])
-=======
         super().__init__(
             item if isinstance(item, Experiment) else Experiment(item)
->>>>>>> 2517651f
             for item in experiments
         )
 
@@ -254,14 +211,7 @@
         experiment. Any iterable containing valid `Experiment` objects
         are valid `Experiments` object.
         """
-<<<<<<< HEAD
-        if not data or not isinstance(data, Iterable):
-            return False
-
-        return all(map(Experiment.verify, data))
-=======
         return data and all(map(Experiment.verify, data))
->>>>>>> 2517651f
 
     __mul__ = None  # Experiments cannot be multiplied
 
@@ -299,35 +249,19 @@
     ... )
     >>> datasets * algorithms == Experiments(
     ...     [
-<<<<<<< HEAD
-    ...         Experiment(
+    ...         Experiment.from_nodes(
     ...             Algorithm({"image": "1", "instance": "1"}),
     ...             Dataset({"path": {"1": "1"}}),
     ...         ),
-    ...         Experiment(
+    ...         Experiment.from_nodes(
     ...             Algorithm({"image": "2", "instance": "2"}),
     ...             Dataset({"path": {"1": "1"}}),
     ...         ),
-    ...         Experiment(
+    ...         Experiment.from_nodes(
     ...             Algorithm({"image": "1", "instance": "1"}),
     ...             Dataset({"path": {"2": "2"}}),
     ...         ),
-    ...         Experiment(
-=======
-    ...         Experiment.from_nodes(
-    ...             Algorithm({"image": "1", "instance": "1"}),
-    ...             Dataset({"path": {"1": "1"}}),
-    ...         ),
-    ...         Experiment.from_nodes(
-    ...             Algorithm({"image": "2", "instance": "2"}),
-    ...             Dataset({"path": {"1": "1"}}),
-    ...         ),
-    ...         Experiment.from_nodes(
-    ...             Algorithm({"image": "1", "instance": "1"}),
-    ...             Dataset({"path": {"2": "2"}}),
-    ...         ),
-    ...         Experiment.from_nodes(
->>>>>>> 2517651f
+    ...         Experiment.from_nodes(
     ...             Algorithm({"image": "2", "instance": "2"}),
     ...             Dataset({"path": {"2": "2"}}),
     ...         ),
@@ -351,12 +285,7 @@
     def __init__(self, iterable: Iterable):
         if not self.verify(iterable):
             raise TypeError
-<<<<<<< HEAD
-
-        self.extend(Dataset(ds) for ds in iterable)
-=======
         super().__init__(map(Dataset, iterable))
->>>>>>> 2517651f
 
     @classmethod
     def verify(cls, data: Iterable) -> bool:
@@ -364,14 +293,7 @@
         Any non empty iterable with valid `Dataset`
         objects is a valid `Datasets` object.
         """
-<<<<<<< HEAD
-        if not data or not isinstance(data, Iterable):
-            return False
-
-        return all(map(Dataset.verify, data))
-=======
         return data and all(map(Dataset.verify, data))
->>>>>>> 2517651f
 
 
 class Algorithms(ListNode):
@@ -407,35 +329,19 @@
     ... )
     >>> algorithms * datasets == Experiments(
     ...     [
-<<<<<<< HEAD
-    ...         Experiment(
+    ...         Experiment.from_nodes(
     ...             Algorithm({"image": "1", "instance": "1"}),
     ...             Dataset({"path": {"1": "1"}}),
     ...         ),
-    ...         Experiment(
+    ...         Experiment.from_nodes(
     ...             Algorithm({"image": "1", "instance": "1"}),
     ...             Dataset({"path": {"2": "2"}}),
     ...         ),
-    ...         Experiment(
+    ...         Experiment.from_nodes(
     ...             Algorithm({"image": "2", "instance": "2"}),
     ...             Dataset({"path": {"1": "1"}}),
     ...         ),
-    ...         Experiment(
-=======
-    ...         Experiment.from_nodes(
-    ...             Algorithm({"image": "1", "instance": "1"}),
-    ...             Dataset({"path": {"1": "1"}}),
-    ...         ),
-    ...         Experiment.from_nodes(
-    ...             Algorithm({"image": "1", "instance": "1"}),
-    ...             Dataset({"path": {"2": "2"}}),
-    ...         ),
-    ...         Experiment.from_nodes(
-    ...             Algorithm({"image": "2", "instance": "2"}),
-    ...             Dataset({"path": {"1": "1"}}),
-    ...         ),
-    ...         Experiment.from_nodes(
->>>>>>> 2517651f
+    ...         Experiment.from_nodes(
     ...             Algorithm({"image": "2", "instance": "2"}),
     ...             Dataset({"path": {"2": "2"}}),
     ...         ),
@@ -460,11 +366,7 @@
         if not self.verify(data):
             raise TypeError
 
-<<<<<<< HEAD
-        self.extend(Algorithm(algo) for algo in data)
-=======
         super().__init__(map(Algorithm, data))
->>>>>>> 2517651f
 
     @classmethod
     def verify(cls, data: Iterable) -> bool:
@@ -472,20 +374,10 @@
         Any non empty iterable containing valid `Algorithm`
         objects is a valid `Algorithms` object.
         """
-<<<<<<< HEAD
-        if not data or not isinstance(data, Iterable):
-            return False
-
-        return all(map(Algorithm.verify, data))
-
-
-class Node(dict):
-=======
         return data and all(map(Algorithm.verify, data))
 
 
 class Node(UserDict):
->>>>>>> 2517651f
     """
     A `Node` is a dictionary which can be added and multiplied with
     `Node` and `ListNode` objects.
@@ -532,17 +424,11 @@
         and returns an `Experiments` object containing the result.
         """
         if isinstance(other, Node):
-<<<<<<< HEAD
-            return Experiments([Experiment(self, other)])
-        elif isinstance(other, ListNode):
-            return Experiments([Experiment(self, item) for item in other])
-=======
             return Experiments([Experiment.from_nodes(self, other)])
         if isinstance(other, ListNode):
             return Experiments(
                 [Experiment.from_nodes(self, item) for item in other]
             )
->>>>>>> 2517651f
 
         raise TypeError(f"Unable to multiply {type(self)} with {type(other)}")
 
@@ -571,27 +457,17 @@
     `Algorithms` object.
 
     >>> algorithm = Algorithm({"image": "", "instance": ""})
-<<<<<<< HEAD
-    >>> algorithm + algorithm
-    Algorithms([Algorithm({'image': '', 'instance': ''}), Algorithm({'image': '', 'instance': ''})])
-=======
     >>> algorithm + algorithm == Algorithms([algorithm, algorithm])
     True
->>>>>>> 2517651f
 
     An `Algorithm` can be multiplied with a `Dataset` object to form an
     `Experiments` object.
 
-<<<<<<< HEAD
-    >>> algorithm * Dataset({"path": {}})
-    Experiments([Experiment({'algorithm': Algorithm({'image': '', 'instance': ''}), 'dataset': Dataset({'path': {}})})])
-=======
     >>> dataset = Dataset({"path": {}})
     >>> algorithm * dataset == Experiments(
     ...     [Experiment.from_nodes(algorithm, dataset)]
     ... )
     True
->>>>>>> 2517651f
 
     An Algorithm can also be multiplied with a `Datasets` object in order to
     form several `Experiment` objects at once.
@@ -599,19 +475,11 @@
     ...     [{"path": {"1": ""}}, {"path": {"2": ""}}]
     ... ) == Experiments(
     ...     [
-<<<<<<< HEAD
-    ...         Experiment(
+    ...         Experiment.from_nodes(
     ...             Algorithm({"image": "", "instance": ""}),
     ...             Dataset({"path": {"1": ""}}),
     ...         ),
-    ...         Experiment(
-=======
-    ...         Experiment.from_nodes(
-    ...             Algorithm({"image": "", "instance": ""}),
-    ...             Dataset({"path": {"1": ""}}),
-    ...         ),
-    ...         Experiment.from_nodes(
->>>>>>> 2517651f
+    ...         Experiment.from_nodes(
     ...             Algorithm({"image": "", "instance": ""}),
     ...             Dataset({"path": {"2": ""}}),
     ...         ),
@@ -649,14 +517,8 @@
         True
         """
         return (
-<<<<<<< HEAD
-            isinstance(data, dict)
-            and isinstance(data.get("image", None), str)
-            and isinstance(data.get("instance", None), str)
-=======
             isinstance(data.get("image"), str)
             and isinstance(data.get("instance"), str)
->>>>>>> 2517651f
             and isinstance(data.get("hyperparameters", {}), dict)
         )
 
@@ -677,16 +539,11 @@
     An `Algorithm` can be multiplied with a `Dataset` object
     to form an `Experiments` object.
 
-<<<<<<< HEAD
-    >>> dataset * Algorithm({"image": "", "instance": ""})
-    Experiments([Experiment({'algorithm': Algorithm({'image': '', 'instance': ''}), 'dataset': Dataset({'path': {}})})])
-=======
     >>> algorithm = Algorithm({"image": "", "instance": ""})
     >>> dataset * algorithm == (
     ...     Experiments([Experiment.from_nodes(algorithm, dataset)])
     ... )
     True
->>>>>>> 2517651f
 
     A `Dataset` can also be multiplied with an `Algorithms` object in order to
     form several `Experiment` objects at once.
@@ -698,19 +555,11 @@
     ...     ]
     ... ) == Experiments(
     ...     [
-<<<<<<< HEAD
-    ...         Experiment(
+    ...         Experiment.from_nodes(
     ...             Algorithm({"image": "1", "instance": "1"}),
     ...             Dataset({"path": {}}),
     ...         ),
-    ...         Experiment(
-=======
-    ...         Experiment.from_nodes(
-    ...             Algorithm({"image": "1", "instance": "1"}),
-    ...             Dataset({"path": {}}),
-    ...         ),
-    ...         Experiment.from_nodes(
->>>>>>> 2517651f
+    ...         Experiment.from_nodes(
     ...             Algorithm({"image": "2", "instance": "2"}),
     ...             Dataset({"path": {}}),
     ...         ),
@@ -748,15 +597,8 @@
         - path: Dict
         - meta: Optional[Dict]
         """
-<<<<<<< HEAD
-        return (
-            isinstance(data, dict)
-            and isinstance(data.get("path", None), dict)
-            and isinstance(data.get("meta", {}), dict)
-=======
         return isinstance(data.get("path"), dict) and isinstance(
             data.get("meta", {}), dict
->>>>>>> 2517651f
         )
 
 
@@ -769,15 +611,10 @@
     Two experiments can be added to form an `Experiments` object.
 
     >>> experiment = Experiment(
-<<<<<<< HEAD
-    ...     Algorithm({"image": "", "instance": ""}),
-    ...     Dataset({"path": {}}),
-=======
     ...     {
     ...         "algorithm": {"image": "", "instance": ""},
     ...         "dataset": {"path": {}}
     ...     }
->>>>>>> 2517651f
     ... )
     >>> type(experiment + experiment)
     <class 'runtool.datatypes.Experiments'>
@@ -785,42 +622,11 @@
     Upon instantiating a `Experiment` object the `Experiment.verify` method checks
     that the parameter has the correct structure. If it does not, a TypeError
     is raised.
-<<<<<<< HEAD
-
-    >>> Experiment({"a": 1}, "smth")
-    Traceback (most recent call last):
-        ...
-    TypeError: An Experiment requires one Dataset and one Algorithm, got: {'a': 1} and smth
-
-    >>> Experiment(
-    ...     Algorithm({"image": "", "instance": ""}),
-    ...     Dataset({"path": {}}),
-    ... )
-    Experiment({'algorithm': Algorithm({'image': '', 'instance': ''}), 'dataset': Dataset({'path': {}})})
-
-=======
->>>>>>> 2517651f
     """
 
     # __add__ should return an Experiments object
     result_type = Experiments
 
-<<<<<<< HEAD
-    def __init__(self, node: dict, node_2: Optional[dict] = None):
-        # If passing two nodes, figure out which is an algorithm
-        # and which is a dataset and generate a new Experiment
-        # object from it.
-        if node_2 is not None:
-            node = Experiment.from_nodes(node, node_2)
-
-        # If passing one node, make sure it is a valid Experiment node
-        elif not Experiment.verify(node):
-            raise TypeError(
-                "An Experiment requires a dict containing a valid "
-                f"Dataset and an Algorithm, got: {node}"
-            )
-        self.update(node)
-=======
     def __init__(self, node: dict):
         super().__init__(node)
         if not Experiment.verify(self):
@@ -828,7 +634,9 @@
                 "An Experiment requires a dict containing a valid "
                 f"Dataset and an Algorithm, got: {dict(self)}"
             )
->>>>>>> 2517651f
+
+    def to_dict(self):
+        return dict(valmap(dict, self))
 
     @classmethod
     def from_nodes(cls, node_1: dict, node_2: dict) -> "Experiment":
@@ -859,15 +667,8 @@
             "dataset": Dataset
         }
         """
-<<<<<<< HEAD
-        return (
-            isinstance(data, dict)
-            and Algorithm.verify(data.get("algorithm", None))
-            and Dataset.verify(data.get("dataset", None))
-=======
         return Algorithm.verify(data.get("algorithm", {})) and Dataset.verify(
             data.get("dataset", {})
->>>>>>> 2517651f
         )
 
     __mul__ = None  # An Experiment cannot be multiplied